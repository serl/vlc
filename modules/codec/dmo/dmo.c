/*****************************************************************************
 * dmo.c : DirectMedia Object decoder module for vlc
 *****************************************************************************
 * Copyright (C) 2002, 2003 the VideoLAN team
 * $Id$
 *
 * Author: Gildas Bazin <gbazin@videolan.org>
 *
 * This program is free software; you can redistribute it and/or modify
 * it under the terms of the GNU General Public License as published by
 * the Free Software Foundation; either version 2 of the License, or
 * (at your option) any later version.
 *
 * This program is distributed in the hope that it will be useful,
 * but WITHOUT ANY WARRANTY; without even the implied warranty of
 * MERCHANTABILITY or FITNESS FOR A PARTICULAR PURPOSE.  See the
 * GNU General Public License for more details.
 *
 * You should have received a copy of the GNU General Public License
 * along with this program; if not, write to the Free Software
 * Foundation, Inc., 51 Franklin Street, Fifth Floor, Boston MA 02110-1301, USA.
 *****************************************************************************/

/*****************************************************************************
 * Preamble
 *****************************************************************************/

#ifdef HAVE_CONFIG_H
# include "config.h"
#endif

#include <vlc_common.h>
#include <vlc_plugin.h>
#include <vlc_codec.h>
#include <vlc_vout.h>
#include <vlc_aout.h>

#ifndef WIN32
#    define LOADER
#else
#   include <objbase.h>
#endif

#ifdef LOADER
/* Need the w32dll loader from mplayer */
#   include <wine/winerror.h>
#   include <ldt_keeper.h>
#   include <wine/windef.h>
#endif

#include <vlc_codecs.h>
#include "dmo.h"

//#define DMO_DEBUG 1

#ifdef LOADER
/* Not Needed */
long CoInitialize( void *pvReserved ) { VLC_UNUSED(pvReserved); return -1; }
void CoUninitialize( void ) { }

/* A few prototypes */
HMODULE WINAPI LoadLibraryA(LPCSTR);
#define LoadLibrary LoadLibraryA
FARPROC WINAPI GetProcAddress(HMODULE,LPCSTR);
int     WINAPI FreeLibrary(HMODULE);
#endif /* LOADER */

typedef long (STDCALL *GETCLASS) ( const GUID*, const GUID*, void** );

static const int pi_channels_maps[7] =
{
    0,
    AOUT_CHAN_CENTER,
    AOUT_CHAN_LEFT | AOUT_CHAN_RIGHT,
    AOUT_CHAN_CENTER | AOUT_CHAN_LEFT | AOUT_CHAN_RIGHT,
    AOUT_CHAN_LEFT | AOUT_CHAN_RIGHT | AOUT_CHAN_REARLEFT
     | AOUT_CHAN_REARRIGHT,
    AOUT_CHAN_LEFT | AOUT_CHAN_RIGHT | AOUT_CHAN_CENTER
     | AOUT_CHAN_REARLEFT | AOUT_CHAN_REARRIGHT,
    AOUT_CHAN_LEFT | AOUT_CHAN_RIGHT | AOUT_CHAN_CENTER
     | AOUT_CHAN_REARLEFT | AOUT_CHAN_REARRIGHT | AOUT_CHAN_LFE
};

/*****************************************************************************
 * Module descriptor
 *****************************************************************************/
static int  DecoderOpen  ( vlc_object_t * );
static void DecoderClose ( vlc_object_t * );
static void *DecodeBlock ( decoder_t *, block_t ** );
static void *DecoderThread( void * );
static int  EncoderOpen  ( vlc_object_t * );
static void EncoderClose ( vlc_object_t * );
static block_t *EncodeBlock( encoder_t *, void * );

static int  EncOpen  ( vlc_object_t * );

static int LoadDMO( vlc_object_t *, HINSTANCE *, IMediaObject **,
                    es_format_t *, bool );
static void CopyPicture( picture_t *, uint8_t * );

vlc_module_begin ()
    set_description( N_("DirectMedia Object decoder") )
    add_shortcut( "dmo" )
    set_capability( "decoder", 1 )
    set_callbacks( DecoderOpen, DecoderClose )
    set_category( CAT_INPUT )
    set_subcategory( SUBCAT_INPUT_SCODEC )

#   define ENC_CFG_PREFIX "sout-dmo-"
    add_submodule ()
    set_description( N_("DirectMedia Object encoder") )
    add_shortcut( "dmo" )
    set_capability( "encoder", 10 )
    set_callbacks( EncoderOpen, EncoderClose )

vlc_module_end ()

/*****************************************************************************
 * Local prototypes
 *****************************************************************************/

/****************************************************************************
 * Decoder descriptor declaration
 ****************************************************************************/
struct decoder_sys_t
{
    HINSTANCE hmsdmo_dll;
    IMediaObject *p_dmo;

    int i_min_output;
    uint8_t *p_buffer;

    date_t end_date;

#ifdef LOADER
    ldt_fs_t    *ldt_fs;
#endif

    vlc_thread_t thread;
    vlc_mutex_t  lock;
    vlc_cond_t   wait_input, wait_output;
    bool         b_ready, b_works;
    block_t    **pp_input;

    int          i_output;
    void       **pp_output;
};

const GUID IID_IWMCodecPrivateData = {0x73f0be8e, 0x57f7, 0x4f01, {0xaa, 0x66, 0x9f, 0x57, 0x34, 0xc, 0xfe, 0xe}};
const GUID IID_IMediaObject = {0xd8ad0f58, 0x5494, 0x4102, {0x97, 0xc5, 0xec, 0x79, 0x8e, 0x59, 0xbc, 0xf4}};
const GUID IID_IMediaBuffer = {0x59eff8b9, 0x938c, 0x4a26, {0x82, 0xf2, 0x95, 0xcb, 0x84, 0xcd, 0xc8, 0x37}};
const GUID MEDIATYPE_Video = {0x73646976, 0x0000, 0x0010, {0x80, 0x00, 0x00, 0xaa, 0x00, 0x38, 0x9b, 0x71}};
const GUID MEDIATYPE_Audio = {0x73647561, 0x0000, 0x0010, {0x80, 0x00, 0x00, 0xaa, 0x00, 0x38, 0x9b, 0x71}};
const GUID MEDIASUBTYPE_PCM = {0x00000001, 0x0000, 0x0010, {0x80, 0x00, 0x00, 0xaa, 0x00, 0x38, 0x9b, 0x71}};
const GUID FORMAT_VideoInfo = {0x05589f80, 0xc356, 0x11ce, {0xbf, 0x01, 0x00, 0xaa, 0x00, 0x55, 0x59, 0x5a}};
const GUID FORMAT_WaveFormatEx = {0x05589f81, 0xc356, 0x11ce, {0xbf, 0x01, 0x00, 0xaa, 0x00, 0x55, 0x59, 0x5a}};
const GUID GUID_NULL = {0x0000, 0x0000, 0x0000, {0x00, 0x00, 0x00, 0x00, 0x00, 0x00, 0x00, 0x00}};
const GUID MEDIASUBTYPE_I420 = {0x30323449, 0x0000, 0x0010, {0x80, 0x00, 0x00, 0xaa, 0x00, 0x38, 0x9b, 0x71}};
const GUID MEDIASUBTYPE_YV12 = {0x32315659, 0x0000, 0x0010, {0x80, 0x00, 0x00, 0xaa, 0x00, 0x38, 0x9b, 0x71}};
const GUID MEDIASUBTYPE_RGB24 = {0xe436eb7d, 0x524f, 0x11ce, {0x9f, 0x53, 0x00, 0x20, 0xaf, 0x0b, 0xa7, 0x70}};
const GUID MEDIASUBTYPE_RGB565 = {0xe436eb7b, 0x524f, 0x11ce, {0x9f, 0x53, 0x00, 0x20, 0xaf, 0x0b, 0xa7, 0x70}};


static const GUID guid_wvc1 = { 0xc9bfbccf, 0xe60e, 0x4588, { 0xa3, 0xdf, 0x5a, 0x03, 0xb1, 0xfd, 0x95, 0x85 } };
static const GUID guid_wmv9 = { 0x724bb6a4, 0xe526, 0x450f, { 0xaf, 0xfa, 0xab, 0x9b, 0x45, 0x12, 0x91, 0x11 } };

static const GUID guid_wmv = { 0x82d353df, 0x90bd, 0x4382, { 0x8b, 0xc2, 0x3f, 0x61, 0x92, 0xb7, 0x6e, 0x34 } };
static const GUID guid_wms = { 0x7bafb3b1, 0xd8f4, 0x4279, { 0x92, 0x53, 0x27, 0xda, 0x42, 0x31, 0x08, 0xde } };
static const GUID guid_wmva ={ 0x03be3ac4, 0x84b7, 0x4e0e, { 0xa7, 0x8d, 0xd3, 0x52, 0x4e, 0x60, 0x39, 0x5a } };

static const GUID guid_wma = { 0x874131cb, 0x4ecc, 0x443b, { 0x89, 0x48, 0x74, 0x6b, 0x89, 0x59, 0x5d, 0x20 } };
static const GUID guid_wma9 = { 0x27ca0808, 0x01f5, 0x4e7a, { 0x8b, 0x05, 0x87, 0xf8, 0x07, 0xa2, 0x33, 0xd1 } };

static const GUID guid_wmv_enc = { 0x3181343b, 0x94a2, 0x4feb, { 0xad, 0xef, 0x30, 0xa1, 0xdd, 0xe6, 0x17, 0xb4 } };
static const GUID guid_wmv_enc2 = { 0x96b57cdd, 0x8966, 0x410c,{ 0xbb, 0x1f, 0xc9, 0x7e, 0xea, 0x76, 0x5c, 0x04 } };
static const GUID guid_wma_enc = { 0x70f598e9, 0xf4ab, 0x495a, { 0x99, 0xe2, 0xa7, 0xc4, 0xd3, 0xd8, 0x9a, 0xbf } };

typedef struct
{
    vlc_fourcc_t i_fourcc;
    const char   *psz_dll;
    const GUID   *p_guid;

} codec_dll;

static const codec_dll decoders_table[] =
{
    /* WVC1 */
    { VLC_CODEC_VC1,    "wvc1dmod.dll", &guid_wvc1 },
    /* WMV3 */
    { VLC_CODEC_WMV3,   "wmv9dmod.dll", &guid_wmv9 },
    /* WMV2 */
    { VLC_CODEC_WMV2,   "wmvdmod.dll", &guid_wmv },
    /* WMV1 */
    { VLC_CODEC_WMV1,   "wmvdmod.dll", &guid_wmv },
    /* Screen codecs */
    { VLC_FOURCC('M','S','S','2'), "wmsdmod.dll", &guid_wms },
    { VLC_FOURCC('m','s','s','2'), "wmsdmod.dll", &guid_wms },
    { VLC_FOURCC('M','S','S','1'), "wmsdmod.dll", &guid_wms },
    { VLC_FOURCC('m','s','s','1'), "wmsdmod.dll", &guid_wms },
    /* Windows Media Video Adv */
    { VLC_CODEC_WMVA,   "wmvadvd.dll", &guid_wmva },

    /* WMA 3 */
<<<<<<< HEAD
    { VLC_CODEC_WMAP,   "wma9dmod.dll", &guid_wma9 },
    { VLC_CODEC_WMAL,   "wma9dmod.dll", &guid_wma9 },
=======
    { VLC_FOURCC('W','M','A','3'), "wma9dmod.dll", &guid_wma9 },
    { VLC_FOURCC('w','m','a','3'), "wma9dmod.dll", &guid_wma9 },
    { VLC_FOURCC('W','M','A','P'), "wma9dmod.dll", &guid_wma9 },
    { VLC_FOURCC('w','m','a','p'), "wma9dmod.dll", &guid_wma9 },
    { VLC_FOURCC('W','M','A','L'), "wma9dmod.dll", &guid_wma9 },
    { VLC_FOURCC('w','m','a','l'), "wma9dmod.dll", &guid_wma9 },
>>>>>>> da62e6d3
    /* WMA 2 */
    { VLC_CODEC_WMA2,   "wma9dmod.dll", &guid_wma9 },

    /* WMA Speech */
    { VLC_CODEC_WMAS,   "wmspdmod.dll", &guid_wma },

    /* */
    { 0, NULL, NULL }
};

static const codec_dll encoders_table[] =
{
    /* WMV3 */
    { VLC_CODEC_WMV3, "wmvdmoe2.dll", &guid_wmv_enc2 },
    /* WMV2 */
    { VLC_CODEC_WMV2, "wmvdmoe2.dll", &guid_wmv_enc2 },
    /* WMV1 */
    { VLC_CODEC_WMV1, "wmvdmoe2.dll", &guid_wmv_enc2 },

    /* WMA 3 */
    { VLC_CODEC_WMAP, "wmadmoe.dll", &guid_wma_enc },
    /* WMA 2 */
    { VLC_CODEC_WMA2, "wmadmoe.dll", &guid_wma_enc },

    /* */
    { 0, NULL, NULL }
};

static void WINAPI DMOFreeMediaType( DMO_MEDIA_TYPE *mt )
{
    if( mt->cbFormat != 0 ) CoTaskMemFree( (PVOID)mt->pbFormat );
    if( mt->pUnk != NULL ) mt->pUnk->vt->Release( (IUnknown *)mt->pUnk );
    mt->cbFormat = 0;
    mt->pbFormat = NULL;
    mt->pUnk = NULL;
}

/*****************************************************************************
 * DecoderOpen: open dmo codec
 *****************************************************************************/
static int DecoderOpen( vlc_object_t *p_this )
{
    decoder_t *p_dec = (decoder_t*)p_this;
    decoder_sys_t *p_sys;

    /* We can't open it now, because of ldt_keeper or something
     * Open/Decode/Close has to be done in the same thread */

    /* Probe if we support it */
    for( unsigned i = 0; decoders_table[i].i_fourcc != 0; i++ )
    {
        if( decoders_table[i].i_fourcc == p_dec->fmt_in.i_codec )
        {
            msg_Dbg( p_dec, "DMO codec for %4.4s may work with dll=%s",
                     (char*)&p_dec->fmt_in.i_codec,
                     decoders_table[i].psz_dll );
            goto found;
        }
    }
    return VLC_EGENERIC;

found:
    p_sys = p_dec->p_sys = malloc(sizeof(*p_sys));
    if( !p_sys )
        return VLC_ENOMEM;

    /* Set callbacks */
    p_dec->pf_decode_video = (picture_t *(*)(decoder_t *, block_t **))
        DecodeBlock;
    p_dec->pf_decode_audio = (aout_buffer_t *(*)(decoder_t *, block_t **))
        DecodeBlock;

    vlc_mutex_init( &p_sys->lock );
    vlc_cond_init( &p_sys->wait_input );
    vlc_cond_init( &p_sys->wait_output );
    p_sys->b_works =
    p_sys->b_ready = false;
    p_sys->pp_input = NULL;
    TAB_INIT( p_sys->i_output, p_sys->pp_output );

    if( vlc_clone( &p_sys->thread, DecoderThread, p_dec,
                   VLC_THREAD_PRIORITY_INPUT ) )
        goto error;

    vlc_mutex_lock( &p_sys->lock );
    while( !p_sys->b_ready )
        vlc_cond_wait( &p_sys->wait_output, &p_sys->lock );
    vlc_mutex_unlock( &p_sys->lock );

    if( p_sys->b_works )
        return VLC_SUCCESS;

    vlc_join( p_sys->thread, NULL );
error:
    vlc_cond_destroy( &p_sys->wait_input );
    vlc_cond_destroy( &p_sys->wait_output );
    vlc_mutex_destroy( &p_sys->lock );
    free( p_sys );
    return VLC_ENOMEM;
}

/*****************************************************************************
 * DecoderClose: close codec
 *****************************************************************************/
static void DecoderClose( vlc_object_t *p_this )
{
    decoder_t *p_dec = (decoder_t*)p_this;
    decoder_sys_t *p_sys = p_dec->p_sys;

    vlc_mutex_lock( &p_sys->lock );
    p_sys->b_ready = false;
    vlc_cond_signal( &p_sys->wait_input );
    vlc_mutex_unlock( &p_sys->lock );

    vlc_join( p_sys->thread, NULL );
    TAB_CLEAN( p_sys->i_output, p_sys->pp_output );
    vlc_cond_destroy( &p_sys->wait_input );
    vlc_cond_destroy( &p_sys->wait_output );
    vlc_mutex_destroy( &p_sys->lock );
    free( p_sys );
}

static void *DecodeBlock( decoder_t *p_dec, block_t **pp_block )
{
    decoder_sys_t *p_sys = p_dec->p_sys;
    void *p_ret;

    vlc_mutex_lock( &p_sys->lock );
    if( p_sys->i_output <= 0 )
    {
        p_sys->pp_input = pp_block;
        vlc_cond_signal( &p_sys->wait_input );

        while( p_sys->pp_input )
            vlc_cond_wait( &p_sys->wait_output, &p_sys->lock );
    }

    p_ret = NULL;
    if( p_sys->i_output > 0 )
    {
        p_ret = p_sys->pp_output[0];
        TAB_REMOVE( p_sys->i_output, p_sys->pp_output, p_ret );
    }

    vlc_mutex_unlock( &p_sys->lock );

    return p_ret;
}

/*****************************************************************************
 * DecOpen: open dmo codec
 *****************************************************************************/
static int DecOpen( decoder_t *p_dec )
{
    decoder_sys_t *p_sys = p_dec->p_sys;

    DMO_MEDIA_TYPE dmo_input_type, dmo_output_type;
    IMediaObject *p_dmo = NULL;
    HINSTANCE hmsdmo_dll = NULL;

    VIDEOINFOHEADER *p_vih = NULL;
    WAVEFORMATEX *p_wf = NULL;

#ifdef LOADER
    ldt_fs_t *ldt_fs = Setup_LDT_Keeper();
#else
    /* Initialize OLE/COM */
    CoInitialize( 0 );
#endif /* LOADER */

    if( LoadDMO( VLC_OBJECT(p_dec), &hmsdmo_dll, &p_dmo, &p_dec->fmt_in, false )
        != VLC_SUCCESS )
    {
        hmsdmo_dll = 0;
        p_dmo = 0;
        goto error;
    }

    /* Setup input format */
    memset( &dmo_input_type, 0, sizeof(dmo_input_type) );
    dmo_input_type.pUnk = 0;

    if( p_dec->fmt_in.i_cat == AUDIO_ES )
    {
        uint16_t i_tag;
        int i_size = sizeof(WAVEFORMATEX) + p_dec->fmt_in.i_extra;
        p_wf = malloc( i_size );

        memset( p_wf, 0, sizeof(WAVEFORMATEX) );
        if( p_dec->fmt_in.i_extra )
            memcpy( &p_wf[1], p_dec->fmt_in.p_extra, p_dec->fmt_in.i_extra );

        dmo_input_type.majortype  = MEDIATYPE_Audio;
        dmo_input_type.subtype    = dmo_input_type.majortype;
        dmo_input_type.subtype.Data1 = p_dec->fmt_in.i_original_fourcc ?: p_dec->fmt_in.i_codec;
        fourcc_to_wf_tag( p_dec->fmt_in.i_codec, &i_tag );
        if( i_tag ) dmo_input_type.subtype.Data1 = i_tag;

        p_wf->wFormatTag = dmo_input_type.subtype.Data1;
        p_wf->nSamplesPerSec = p_dec->fmt_in.audio.i_rate;
        p_wf->nChannels = p_dec->fmt_in.audio.i_channels;
        p_wf->wBitsPerSample = p_dec->fmt_in.audio.i_bitspersample;
        p_wf->nBlockAlign = p_dec->fmt_in.audio.i_blockalign;
        p_wf->nAvgBytesPerSec = p_dec->fmt_in.i_bitrate / 8;
        p_wf->cbSize = p_dec->fmt_in.i_extra;

        dmo_input_type.formattype = FORMAT_WaveFormatEx;
        dmo_input_type.cbFormat   = i_size;
        dmo_input_type.pbFormat   = (char *)p_wf;
        dmo_input_type.bFixedSizeSamples = 1;
        dmo_input_type.bTemporalCompression = 0;
        dmo_input_type.lSampleSize = p_wf->nBlockAlign;
    }
    else
    {
        BITMAPINFOHEADER *p_bih;

        int i_size = sizeof(VIDEOINFOHEADER) + p_dec->fmt_in.i_extra;
        p_vih = malloc( i_size );

        memset( p_vih, 0, sizeof(VIDEOINFOHEADER) );
        if( p_dec->fmt_in.i_extra )
            memcpy( &p_vih[1], p_dec->fmt_in.p_extra, p_dec->fmt_in.i_extra );

        p_bih = &p_vih->bmiHeader;
        p_bih->biCompression = p_dec->fmt_in.i_original_fourcc ?: p_dec->fmt_in.i_codec;
        p_bih->biWidth = p_dec->fmt_in.video.i_width;
        p_bih->biHeight = p_dec->fmt_in.video.i_height;
        p_bih->biBitCount = p_dec->fmt_in.video.i_bits_per_pixel;
        p_bih->biPlanes = 1;
        p_bih->biSize = i_size - sizeof(VIDEOINFOHEADER) +
            sizeof(BITMAPINFOHEADER);

        p_vih->rcSource.left = p_vih->rcSource.top = 0;
        p_vih->rcSource.right = p_dec->fmt_in.video.i_width;
        p_vih->rcSource.bottom = p_dec->fmt_in.video.i_height;
        p_vih->rcTarget = p_vih->rcSource;

        dmo_input_type.majortype  = MEDIATYPE_Video;
        dmo_input_type.subtype    = dmo_input_type.majortype;
        dmo_input_type.subtype.Data1 = p_dec->fmt_in.i_original_fourcc ?: p_dec->fmt_in.i_codec;
        dmo_input_type.formattype = FORMAT_VideoInfo;
        dmo_input_type.bFixedSizeSamples = 0;
        dmo_input_type.bTemporalCompression = 1;
        dmo_input_type.cbFormat = i_size;
        dmo_input_type.pbFormat = (char *)p_vih;
    }

    if( p_dmo->vt->SetInputType( p_dmo, 0, &dmo_input_type, 0 ) )
    {
        msg_Err( p_dec, "can't set DMO input type" );
        goto error;
    }
    msg_Dbg( p_dec, "DMO input type set" );

    /* Setup output format */
    memset( &dmo_output_type, 0, sizeof(dmo_output_type) );
    dmo_output_type.pUnk = 0;

    if( p_dec->fmt_in.i_cat == AUDIO_ES )
    {
        /* Setup the format */
        p_dec->fmt_out.i_codec = VLC_CODEC_S16N;
        p_dec->fmt_out.audio.i_rate     = p_dec->fmt_in.audio.i_rate;
        p_dec->fmt_out.audio.i_channels = p_dec->fmt_in.audio.i_channels;
        p_dec->fmt_out.audio.i_bitspersample = 16;//p_dec->fmt_in.audio.i_bitspersample; We request 16
        p_dec->fmt_out.audio.i_physical_channels =
            p_dec->fmt_out.audio.i_original_channels =
                pi_channels_maps[p_dec->fmt_out.audio.i_channels];

        p_wf->wFormatTag = WAVE_FORMAT_PCM;
        p_wf->nSamplesPerSec = p_dec->fmt_out.audio.i_rate;
        p_wf->nChannels = p_dec->fmt_out.audio.i_channels;
        p_wf->wBitsPerSample = p_dec->fmt_out.audio.i_bitspersample;
        p_wf->nBlockAlign =
            p_wf->wBitsPerSample / 8 * p_wf->nChannels;
        p_wf->nAvgBytesPerSec =
            p_wf->nSamplesPerSec * p_wf->nBlockAlign;
        p_wf->cbSize = 0;

        dmo_output_type.majortype  = MEDIATYPE_Audio;
        dmo_output_type.formattype = FORMAT_WaveFormatEx;
        dmo_output_type.subtype    = MEDIASUBTYPE_PCM;
        dmo_output_type.cbFormat   = sizeof(WAVEFORMATEX);
        dmo_output_type.pbFormat   = (char *)p_wf;
        dmo_output_type.bFixedSizeSamples = 1;
        dmo_output_type.bTemporalCompression = 0;
        dmo_output_type.lSampleSize = p_wf->nBlockAlign;
    }
    else
    {
        BITMAPINFOHEADER *p_bih;
        DMO_MEDIA_TYPE mt;
        unsigned i_chroma = VLC_CODEC_YUYV;
        int i_planes = 1, i_bpp = 16;
        int i = 0;

        /* Find out which chroma to use */
        while( !p_dmo->vt->GetOutputType( p_dmo, 0, i++, &mt ) )
        {
            if( mt.subtype.Data1 == VLC_CODEC_YV12 )
            {
                i_chroma = mt.subtype.Data1;
                i_planes = 3; i_bpp = 12;
            }

            DMOFreeMediaType( &mt );
        }

        p_dec->fmt_out.i_codec = i_chroma == VLC_CODEC_YV12 ?
            VLC_CODEC_I420 : i_chroma;
        p_dec->fmt_out.video.i_width = p_dec->fmt_in.video.i_width;
        p_dec->fmt_out.video.i_height = p_dec->fmt_in.video.i_height;
        p_dec->fmt_out.video.i_bits_per_pixel = i_bpp;

        /* If an aspect-ratio was specified in the input format then force it */
        if( p_dec->fmt_in.video.i_aspect )
        {
            p_dec->fmt_out.video.i_aspect = p_dec->fmt_in.video.i_aspect;
        }
        else
        {
            p_dec->fmt_out.video.i_aspect = VOUT_ASPECT_FACTOR *
                p_dec->fmt_out.video.i_width / p_dec->fmt_out.video.i_height;
        }

        p_bih = &p_vih->bmiHeader;
        p_bih->biCompression = i_chroma;
        p_bih->biHeight *= -1;
        p_bih->biBitCount = p_dec->fmt_out.video.i_bits_per_pixel;
        p_bih->biSizeImage = p_dec->fmt_in.video.i_width *
            p_dec->fmt_in.video.i_height *
            (p_dec->fmt_in.video.i_bits_per_pixel + 7) / 8;

        p_bih->biPlanes = i_planes;
        p_bih->biSize = sizeof(BITMAPINFOHEADER);

        dmo_output_type.majortype = MEDIATYPE_Video;
        dmo_output_type.formattype = FORMAT_VideoInfo;
        dmo_output_type.subtype = dmo_output_type.majortype;
        dmo_output_type.subtype.Data1 = p_bih->biCompression;
        dmo_output_type.bFixedSizeSamples = true;
        dmo_output_type.bTemporalCompression = 0;
        dmo_output_type.lSampleSize = p_bih->biSizeImage;
        dmo_output_type.cbFormat = sizeof(VIDEOINFOHEADER);
        dmo_output_type.pbFormat = (char *)p_vih;
    }

#ifdef DMO_DEBUG
    /* Enumerate output types */
    if( p_dec->fmt_in.i_cat == VIDEO_ES )
    {
        int i = 0;
        DMO_MEDIA_TYPE mt;

        while( !p_dmo->vt->GetOutputType( p_dmo, 0, i++, &mt ) )
        {
            msg_Dbg( p_dec, "available output chroma: %4.4s",
                     (char *)&mt.subtype.Data1 );
            DMOFreeMediaType( &mt );
        }
    }
#endif

    if( p_dmo->vt->SetOutputType( p_dmo, 0, &dmo_output_type, 0 ) )
    {
        msg_Err( p_dec, "can't set DMO output type" );
        goto error;
    }
    msg_Dbg( p_dec, "DMO output type set" );

    /* Allocate the memory needed to store the decoder's structure */
    p_sys->hmsdmo_dll = hmsdmo_dll;
    p_sys->p_dmo = p_dmo;
#ifdef LOADER
    p_sys->ldt_fs = ldt_fs;
#endif

    /* Find out some properties of the output */
    {
        uint32_t i_size, i_align;

        p_sys->i_min_output = 0;
        if( p_dmo->vt->GetOutputSizeInfo( p_dmo, 0, &i_size, &i_align ) )
        {
            msg_Err( p_dec, "GetOutputSizeInfo() failed" );
            goto error;
        }
        else
        {
            msg_Dbg( p_dec, "GetOutputSizeInfo(): bytes %i, align %i",
                     i_size, i_align );
            p_sys->i_min_output = i_size;
            p_sys->p_buffer = malloc( i_size );
            if( !p_sys->p_buffer ) goto error;
        }
    }

    /* Set output properties */
    p_dec->fmt_out.i_cat = p_dec->fmt_in.i_cat;
    if( p_dec->fmt_out.i_cat == AUDIO_ES )
        date_Init( &p_sys->end_date, p_dec->fmt_in.audio.i_rate, 1 );
    else
        date_Init( &p_sys->end_date, 25 /* FIXME */, 1 );

    free( p_vih );
    free( p_wf );

    vlc_mutex_lock( &p_sys->lock );
    p_sys->b_ready =
    p_sys->b_works = true;
    vlc_cond_signal( &p_sys->wait_output );
    vlc_mutex_unlock( &p_sys->lock );

    return VLC_SUCCESS;

 error:

    if( p_dmo ) p_dmo->vt->Release( (IUnknown *)p_dmo );
    if( hmsdmo_dll ) FreeLibrary( hmsdmo_dll );

#ifdef LOADER
    Restore_LDT_Keeper( ldt_fs );
#else
    /* Uninitialize OLE/COM */
    CoUninitialize();
#endif /* LOADER */

    free( p_vih );
    free( p_wf );

    vlc_mutex_lock( &p_sys->lock );
    p_sys->b_ready = true;
    vlc_cond_signal( &p_sys->wait_output );
    vlc_mutex_unlock( &p_sys->lock );
    return VLC_EGENERIC;
}

/*****************************************************************************
 * LoadDMO: Load the DMO object
 *****************************************************************************/
static int LoadDMO( vlc_object_t *p_this, HINSTANCE *p_hmsdmo_dll,
                    IMediaObject **pp_dmo, es_format_t *p_fmt,
                    bool b_out )
{
    DMO_PARTIAL_MEDIATYPE dmo_partial_type;
    int i_err;

#ifndef LOADER
    long (STDCALL *OurDMOEnum)( const GUID *, uint32_t, uint32_t,
                               const DMO_PARTIAL_MEDIATYPE *,
                               uint32_t, const DMO_PARTIAL_MEDIATYPE *,
                               IEnumDMO ** );

    IEnumDMO *p_enum_dmo = NULL;
    WCHAR *psz_dmo_name;
    GUID clsid_dmo;
    uint32_t i_dummy;
#endif

    GETCLASS GetClass;
    IClassFactory *cFactory = NULL;
    IUnknown *cObject = NULL;
    const codec_dll *codecs_table = b_out ? encoders_table : decoders_table;
    int i_codec;

    /* Look for a DMO which can handle the requested codec */
    if( p_fmt->i_cat == AUDIO_ES )
    {
        uint16_t i_tag;
        dmo_partial_type.type = MEDIATYPE_Audio;
        dmo_partial_type.subtype = dmo_partial_type.type;
        dmo_partial_type.subtype.Data1 = p_fmt->i_original_fourcc ?: p_fmt->i_codec;
        fourcc_to_wf_tag( p_fmt->i_codec, &i_tag );
        if( i_tag ) dmo_partial_type.subtype.Data1 = i_tag;
    }
    else
    {
        dmo_partial_type.type = MEDIATYPE_Video;
        dmo_partial_type.subtype = dmo_partial_type.type;
        dmo_partial_type.subtype.Data1 = p_fmt->i_original_fourcc ?: p_fmt->i_codec;
    }

#ifndef LOADER
    /* Load msdmo DLL */
    *p_hmsdmo_dll = LoadLibrary( "msdmo.dll" );
    if( *p_hmsdmo_dll == NULL )
    {
        msg_Dbg( p_this, "failed loading msdmo.dll" );
        return VLC_EGENERIC;
    }
    OurDMOEnum = (void *)GetProcAddress( *p_hmsdmo_dll, "DMOEnum" );
    if( OurDMOEnum == NULL )
    {
        msg_Dbg( p_this, "GetProcAddress failed to find DMOEnum()" );
        FreeLibrary( *p_hmsdmo_dll );
        return VLC_EGENERIC;
    }

    if( !b_out )
    {
        i_err = OurDMOEnum( &GUID_NULL, 1 /*DMO_ENUMF_INCLUDE_KEYED*/,
                            1, &dmo_partial_type, 0, NULL, &p_enum_dmo );
    }
    else
    {
        i_err = OurDMOEnum( &GUID_NULL, 1 /*DMO_ENUMF_INCLUDE_KEYED*/,
                            0, NULL, 1, &dmo_partial_type, &p_enum_dmo );
    }
    if( i_err )
    {
        FreeLibrary( *p_hmsdmo_dll );
        /* return VLC_EGENERIC; */
        /* Try loading the dll directly */
        goto loader;
    }

    /* Pickup the first available codec */
    *pp_dmo = 0;
    while( ( S_OK == p_enum_dmo->vt->Next( p_enum_dmo, 1, &clsid_dmo,
                     &psz_dmo_name, &i_dummy /* NULL doesn't work */ ) ) )
    {
        char psz_temp[MAX_PATH];
        wcstombs( psz_temp, psz_dmo_name, MAX_PATH );
        msg_Dbg( p_this, "found DMO: %s", psz_temp );
        CoTaskMemFree( psz_dmo_name );

        /* Create DMO */
        if( CoCreateInstance( &clsid_dmo, NULL, CLSCTX_INPROC,
                              &IID_IMediaObject, (void **)pp_dmo ) )
        {
            msg_Warn( p_this, "can't create DMO: %s", psz_temp );
            *pp_dmo = 0;
        }
        else break;
    }

    p_enum_dmo->vt->Release( (IUnknown *)p_enum_dmo );

    if( !*pp_dmo )
    {
        FreeLibrary( *p_hmsdmo_dll );
        /* return VLC_EGENERIC; */
        /* Try loading the dll directly */
        goto loader;
    }

    return VLC_SUCCESS;

loader:
#endif   /* LOADER */

    for( i_codec = 0; codecs_table[i_codec].i_fourcc != 0; i_codec++ )
    {
        if( codecs_table[i_codec].i_fourcc == p_fmt->i_codec )
            break;
    }
    if( codecs_table[i_codec].i_fourcc == 0 )
        return VLC_EGENERIC;    /* Can't happen */

    *p_hmsdmo_dll = LoadLibrary( codecs_table[i_codec].psz_dll );
    if( *p_hmsdmo_dll == NULL )
    {
        msg_Dbg( p_this, "failed loading '%s'",
                 codecs_table[i_codec].psz_dll );
        return VLC_EGENERIC;
    }

    GetClass = (GETCLASS)GetProcAddress( *p_hmsdmo_dll, "DllGetClassObject" );
    if (!GetClass)
    {
        msg_Dbg( p_this, "GetProcAddress failed to find DllGetClassObject()" );
        FreeLibrary( *p_hmsdmo_dll );
        return VLC_EGENERIC;
    }

    i_err = GetClass( codecs_table[i_codec].p_guid, &IID_IClassFactory,
                      (void**)&cFactory );
    if( i_err || cFactory == NULL )
    {
        msg_Dbg( p_this, "no such class object" );
        FreeLibrary( *p_hmsdmo_dll );
        return VLC_EGENERIC;
    }

    i_err = cFactory->vt->CreateInstance( cFactory, 0, &IID_IUnknown,
                                          (void**)&cObject );
    cFactory->vt->Release( (IUnknown*)cFactory );
    if( i_err || !cObject )
    {
        msg_Dbg( p_this, "class factory failure" );
        FreeLibrary( *p_hmsdmo_dll );
        return VLC_EGENERIC;
    }
    i_err = cObject->vt->QueryInterface( cObject, &IID_IMediaObject,
                                        (void**)pp_dmo );
    cObject->vt->Release( (IUnknown*)cObject );
    if( i_err || !*pp_dmo )
    {
        msg_Dbg( p_this, "QueryInterface failure" );
        FreeLibrary( *p_hmsdmo_dll );
        return VLC_EGENERIC;
    }

    return VLC_SUCCESS;
}

static void DecClose( decoder_t *p_dec )
{
    decoder_sys_t *p_sys = p_dec->p_sys;

    if( p_sys->p_dmo ) p_sys->p_dmo->vt->Release( (IUnknown *)p_sys->p_dmo );
    FreeLibrary( p_sys->hmsdmo_dll );

#ifdef LOADER
#if 0
    Restore_LDT_Keeper( p_sys->ldt_fs );
#endif
#else
    /* Uninitialize OLE/COM */
    CoUninitialize();
#endif

    free( p_sys->p_buffer );
}

/****************************************************************************
 * DecodeBlock: the whole thing
 ****************************************************************************
 * This function must be fed with packets.
 ****************************************************************************/
static void *DecBlock( decoder_t *p_dec, block_t **pp_block )
{
    decoder_sys_t *p_sys = p_dec->p_sys;
    block_t *p_block;
    int i_result;

    DMO_OUTPUT_DATA_BUFFER db;
    CMediaBuffer *p_out;
    block_t block_out;
    uint32_t i_status;

    if( !pp_block ) return NULL;

    p_block = *pp_block;

    /* Won't work with streams with B-frames, but do we have any ? */
    if( p_block && p_block->i_pts <= 0 ) p_block->i_pts = p_block->i_dts;

    /* Date management */
    if( p_block && p_block->i_pts > 0 &&
        p_block->i_pts != date_Get( &p_sys->end_date ) )
    {
        date_Set( &p_sys->end_date, p_block->i_pts );
    }

#if 0 /* Breaks the video decoding */
    if( !date_Get( &p_sys->end_date ) )
    {
        /* We've just started the stream, wait for the first PTS. */
        if( p_block ) block_Release( p_block );
        return NULL;
    }
#endif

    /* Feed input to the DMO */
    if( p_block && p_block->i_buffer )
    {
        CMediaBuffer *p_in;

        p_in = CMediaBufferCreate( p_block, p_block->i_buffer, true );

        i_result = p_sys->p_dmo->vt->ProcessInput( p_sys->p_dmo, 0,
                       (IMediaBuffer *)p_in, DMO_INPUT_DATA_BUFFERF_SYNCPOINT,
                       0, 0 );

        p_in->vt->Release( (IUnknown *)p_in );

        if( i_result == S_FALSE )
        {
            /* No output generated */
#ifdef DMO_DEBUG
            msg_Dbg( p_dec, "ProcessInput(): no output generated" );
#endif
            return NULL;
        }
        else if( i_result == (int)DMO_E_NOTACCEPTING )
        {
            /* Need to call ProcessOutput */
            msg_Dbg( p_dec, "ProcessInput(): not accepting" );
        }
        else if( i_result != S_OK )
        {
            msg_Dbg( p_dec, "ProcessInput(): failed" );
            return NULL;
        }
        else
        {
            //msg_Dbg( p_dec, "ProcessInput(): successful" );
            *pp_block = NULL;
        }
    }
    else if( p_block && !p_block->i_buffer )
    {
        block_Release( p_block );
        *pp_block = NULL;
    }

    /* Get output from the DMO */
    block_out.p_buffer = p_sys->p_buffer;
    block_out.i_buffer = 0;

    p_out = CMediaBufferCreate( &block_out, p_sys->i_min_output, false );
    memset( &db, 0, sizeof(db) );
    db.pBuffer = (IMediaBuffer *)p_out;

    i_result = p_sys->p_dmo->vt->ProcessOutput( p_sys->p_dmo,
                   DMO_PROCESS_OUTPUT_DISCARD_WHEN_NO_BUFFER,
                   1, &db, &i_status );

    if( i_result != S_OK )
    {
        if( i_result != S_FALSE )
            msg_Dbg( p_dec, "ProcessOutput(): failed" );
#ifdef DMO_DEBUG
        else
            msg_Dbg( p_dec, "ProcessOutput(): no output" );
#endif

        p_out->vt->Release( (IUnknown *)p_out );
        return NULL;
    }

#ifdef DMO_DEBUG
    msg_Dbg( p_dec, "ProcessOutput(): success" );
#endif

    if( !block_out.i_buffer )
    {
#ifdef DMO_DEBUG
        msg_Dbg( p_dec, "ProcessOutput(): no output (i_buffer_out == 0)" );
#endif
        p_out->vt->Release( (IUnknown *)p_out );
        return NULL;
    }

    if( p_dec->fmt_out.i_cat == VIDEO_ES )
    {
        /* Get a new picture */
        picture_t *p_pic = decoder_NewPicture( p_dec );
        if( !p_pic ) return NULL;

        CopyPicture( p_pic, block_out.p_buffer );

        /* Date management */
        p_pic->date = date_Get( &p_sys->end_date );
        date_Increment( &p_sys->end_date, 1 );

        p_out->vt->Release( (IUnknown *)p_out );

        return p_pic;
    }
    else
    {
        aout_buffer_t *p_aout_buffer;
        int i_samples = block_out.i_buffer /
            ( p_dec->fmt_out.audio.i_bitspersample *
              p_dec->fmt_out.audio.i_channels / 8 );

        p_aout_buffer = decoder_NewAudioBuffer( p_dec, i_samples );
        if( p_aout_buffer )
        {
            memcpy( p_aout_buffer->p_buffer,
                    block_out.p_buffer, block_out.i_buffer );
            /* Date management */
            p_aout_buffer->start_date = date_Get( &p_sys->end_date );
            p_aout_buffer->end_date =
                date_Increment( &p_sys->end_date, i_samples );
        }
        p_out->vt->Release( (IUnknown *)p_out );

        return p_aout_buffer;
    }

    return NULL;
}

static void CopyPicture( picture_t *p_pic, uint8_t *p_in )
{
    int i_plane, i_line, i_width, i_dst_stride;
    uint8_t *p_dst, *p_src = p_in;

    p_dst = p_pic->p[1].p_pixels;
    p_pic->p[1].p_pixels = p_pic->p[2].p_pixels;
    p_pic->p[2].p_pixels = p_dst;

    for( i_plane = 0; i_plane < p_pic->i_planes; i_plane++ )
    {
        p_dst = p_pic->p[i_plane].p_pixels;
        i_width = p_pic->p[i_plane].i_visible_pitch;
        i_dst_stride  = p_pic->p[i_plane].i_pitch;

        for( i_line = 0; i_line < p_pic->p[i_plane].i_visible_lines; i_line++ )
        {
            vlc_memcpy( p_dst, p_src, i_width );
            p_src += i_width;
            p_dst += i_dst_stride;
        }
    }

    p_dst = p_pic->p[1].p_pixels;
    p_pic->p[1].p_pixels = p_pic->p[2].p_pixels;
    p_pic->p[2].p_pixels = p_dst;
}

static void *DecoderThread( void *data )
{
    decoder_t *p_dec = data;
    decoder_sys_t *p_sys = p_dec->p_sys;

    if( DecOpen( p_dec ) )
        return NULL; /* failed */

    vlc_mutex_lock( &p_sys->lock );
    for( ;; )
    {
        while( p_sys->b_ready && !p_sys->pp_input )
            vlc_cond_wait( &p_sys->wait_input, &p_sys->lock );
        if( !p_sys->b_ready )
            break;

        for( ;; )
        {
            void *p_output = DecBlock( p_dec, p_sys->pp_input );
            if( !p_output )
                break;
            TAB_APPEND( p_sys->i_output, p_sys->pp_output, p_output );
        }
        p_sys->pp_input = NULL;
        vlc_cond_signal( &p_sys->wait_output );
    }
    vlc_mutex_unlock( &p_sys->lock );

    DecClose( p_dec );
    return NULL;
}


/****************************************************************************
 * Encoder descriptor declaration
 ****************************************************************************/
struct encoder_sys_t
{
    HINSTANCE hmsdmo_dll;
    IMediaObject *p_dmo;

    int i_min_output;

    date_t end_date;

#ifdef LOADER
    ldt_fs_t    *ldt_fs;
#endif
};

/*****************************************************************************
 * EncoderOpen: open dmo codec
 *****************************************************************************/
static int EncoderOpen( vlc_object_t *p_this )
{
    encoder_t *p_enc = (encoder_t*)p_this;

    int i_ret = EncOpen( p_this );
    if( i_ret != VLC_SUCCESS ) return i_ret;

    /* Set callbacks */
    p_enc->pf_encode_video = (block_t *(*)(encoder_t *, picture_t *))
        EncodeBlock;
    p_enc->pf_encode_audio = (block_t *(*)(encoder_t *, aout_buffer_t *))
        EncodeBlock;

    return VLC_SUCCESS;
}

/*****************************************************************************
 * EncoderSetVideoType: configures the input and output types of the dmo
 *****************************************************************************/
static int EncoderSetVideoType( encoder_t *p_enc, IMediaObject *p_dmo )
{
    int i, i_selected, i_err;
    DMO_MEDIA_TYPE dmo_type;
    VIDEOINFOHEADER vih, *p_vih;
    BITMAPINFOHEADER *p_bih;

    /* FIXME */
    p_enc->fmt_in.video.i_bits_per_pixel =
        p_enc->fmt_out.video.i_bits_per_pixel = 12;

    /* Enumerate input format (for debug output) */
    i = 0;
    while( !p_dmo->vt->GetInputType( p_dmo, 0, i++, &dmo_type ) )
    {
        p_vih = (VIDEOINFOHEADER *)dmo_type.pbFormat;

        msg_Dbg( p_enc, "available input chroma: %4.4s",
                 (char *)&dmo_type.subtype.Data1 );
        if( !memcmp( &dmo_type.subtype, &MEDIASUBTYPE_RGB565, 16 ) )
            msg_Dbg( p_enc, "-> MEDIASUBTYPE_RGB565" );
        if( !memcmp( &dmo_type.subtype, &MEDIASUBTYPE_RGB24, 16 ) )
            msg_Dbg( p_enc, "-> MEDIASUBTYPE_RGB24" );

        DMOFreeMediaType( &dmo_type );
    }

    /* Setup input format */
    memset( &dmo_type, 0, sizeof(dmo_type) );
    memset( &vih, 0, sizeof(VIDEOINFOHEADER) );

    p_bih = &vih.bmiHeader;
    p_bih->biCompression = VLC_CODEC_I420;
    p_bih->biWidth = p_enc->fmt_in.video.i_width;
    p_bih->biHeight = p_enc->fmt_in.video.i_height;
    p_bih->biBitCount = p_enc->fmt_in.video.i_bits_per_pixel;
    p_bih->biSizeImage = p_enc->fmt_in.video.i_width *
        p_enc->fmt_in.video.i_height * p_enc->fmt_in.video.i_bits_per_pixel /8;
    p_bih->biPlanes = 3;
    p_bih->biSize = sizeof(BITMAPINFOHEADER);

    vih.rcSource.left = vih.rcSource.top = 0;
    vih.rcSource.right = p_enc->fmt_in.video.i_width;
    vih.rcSource.bottom = p_enc->fmt_in.video.i_height;
    vih.rcTarget = vih.rcSource;

    vih.AvgTimePerFrame = INT64_C(10000000) / 25; //FIXME

    dmo_type.majortype = MEDIATYPE_Video;
    //dmo_type.subtype = MEDIASUBTYPE_RGB24;
    dmo_type.subtype = MEDIASUBTYPE_I420;
    //dmo_type.subtype.Data1 = p_bih->biCompression;
    dmo_type.formattype = FORMAT_VideoInfo;
    dmo_type.bFixedSizeSamples = TRUE;
    dmo_type.bTemporalCompression = FALSE;
    dmo_type.lSampleSize = p_bih->biSizeImage;
    dmo_type.cbFormat = sizeof(VIDEOINFOHEADER);
    dmo_type.pbFormat = (char *)&vih;

    if( ( i_err = p_dmo->vt->SetInputType( p_dmo, 0, &dmo_type, 0 ) ) )
    {
        msg_Err( p_enc, "can't set DMO input type: %x", i_err );
        return VLC_EGENERIC;
    }

    msg_Dbg( p_enc, "successfully set input type" );

    /* Setup output format */
    memset( &dmo_type, 0, sizeof(dmo_type) );
    dmo_type.pUnk = 0;

    /* Enumerate output types */
    i = 0, i_selected = -1;
    while( !p_dmo->vt->GetOutputType( p_dmo, 0, i++, &dmo_type ) )
    {
        p_vih = (VIDEOINFOHEADER *)dmo_type.pbFormat;

        msg_Dbg( p_enc, "available output codec: %4.4s",
                 (char *)&dmo_type.subtype.Data1 );

        if( p_vih->bmiHeader.biCompression == p_enc->fmt_out.i_codec )
            i_selected = i - 1;

        DMOFreeMediaType( &dmo_type );
    }

    if( i_selected < 0 )
    {
        msg_Err( p_enc, "couldn't find codec: %4.4s",
                 (char *)&p_enc->fmt_out.i_codec );
        return VLC_EGENERIC;
    }

    p_dmo->vt->GetOutputType( p_dmo, 0, i_selected, &dmo_type );
    ((VIDEOINFOHEADER *)dmo_type.pbFormat)->dwBitRate =
        p_enc->fmt_out.i_bitrate;

    /* Get the private data for the codec */
    while( 1 )
    {
        IWMCodecPrivateData *p_privdata;
        VIDEOINFOHEADER *p_vih;
        uint8_t *p_data = 0;
        uint32_t i_data = 0, i_vih;

        i_err = p_dmo->vt->QueryInterface( (IUnknown *)p_dmo,
                                           &IID_IWMCodecPrivateData,
                                           (void **)&p_privdata );
        if( i_err ) break;

        i_err = p_privdata->vt->SetPartialOutputType( p_privdata, &dmo_type );
        if( i_err )
        {
            msg_Err( p_enc, "SetPartialOutputType() failed" );
            p_privdata->vt->Release( (IUnknown *)p_privdata );
            break;
        }

        i_err = p_privdata->vt->GetPrivateData( p_privdata, NULL, &i_data );
        if( i_err )
        {
            msg_Err( p_enc, "GetPrivateData() failed" );
            p_privdata->vt->Release( (IUnknown *)p_privdata );
            break;
        }

        p_data = malloc( i_data );
        i_err = p_privdata->vt->GetPrivateData( p_privdata, p_data, &i_data );

        /* Update the media type with the private data */
        i_vih = dmo_type.cbFormat + i_data;
        p_vih = CoTaskMemAlloc( i_vih );
        memcpy( p_vih, dmo_type.pbFormat, dmo_type.cbFormat );
        memcpy( ((uint8_t *)p_vih) + dmo_type.cbFormat, p_data, i_data );
        DMOFreeMediaType( &dmo_type );
        dmo_type.pbFormat = (char*)p_vih;
        dmo_type.cbFormat = i_vih;

        msg_Dbg( p_enc, "found extra data: %i", i_data );
        p_enc->fmt_out.i_extra = i_data;
        p_enc->fmt_out.p_extra = p_data;
        break;
    }

    i_err = p_dmo->vt->SetOutputType( p_dmo, 0, &dmo_type, 0 );

    p_vih = (VIDEOINFOHEADER *)dmo_type.pbFormat;
    p_enc->fmt_in.i_codec = VLC_CODEC_I420;

    DMOFreeMediaType( &dmo_type );
    if( i_err )
    {
        msg_Err( p_enc, "can't set DMO output type: %i", i_err );
        return VLC_EGENERIC;
    }

    msg_Dbg( p_enc, "successfully set output type" );
    return VLC_SUCCESS;
}

/*****************************************************************************
 * EncoderSetAudioType: configures the input and output types of the dmo
 *****************************************************************************/
static int EncoderSetAudioType( encoder_t *p_enc, IMediaObject *p_dmo )
{
    int i, i_selected, i_err;
    unsigned int i_last_byterate;
    uint16_t i_tag;
    DMO_MEDIA_TYPE dmo_type;
    WAVEFORMATEX *p_wf;

    /* Setup the format structure */
    fourcc_to_wf_tag( p_enc->fmt_out.i_codec, &i_tag );
    if( i_tag == 0 ) return VLC_EGENERIC;

    p_enc->fmt_in.i_codec = VLC_CODEC_S16N;
    p_enc->fmt_in.audio.i_bitspersample = 16;

    /* We first need to choose an output type from the predefined
     * list of choices (we cycle through the list to select the best match) */
    i = 0; i_selected = -1; i_last_byterate = 0;
    while( !p_dmo->vt->GetOutputType( p_dmo, 0, i++, &dmo_type ) )
    {
        p_wf = (WAVEFORMATEX *)dmo_type.pbFormat;
        msg_Dbg( p_enc, "available format :%i, sample rate: %i, channels: %i, "
                 "bits per sample: %i, bitrate: %i, blockalign: %i",
                 (int) p_wf->wFormatTag, (int)p_wf->nSamplesPerSec,
                 (int)p_wf->nChannels, (int)p_wf->wBitsPerSample,
                 (int)p_wf->nAvgBytesPerSec * 8, (int)p_wf->nBlockAlign );

        if( p_wf->wFormatTag == i_tag &&
            p_wf->nSamplesPerSec == p_enc->fmt_in.audio.i_rate &&
            p_wf->nChannels == p_enc->fmt_in.audio.i_channels &&
            p_wf->wBitsPerSample == p_enc->fmt_in.audio.i_bitspersample )
        {
            if( p_wf->nAvgBytesPerSec <
                p_enc->fmt_out.i_bitrate * 110 / 800 /* + 10% */ &&
                p_wf->nAvgBytesPerSec > i_last_byterate )
            {
                i_selected = i - 1;
                i_last_byterate = p_wf->nAvgBytesPerSec;
                msg_Dbg( p_enc, "selected entry %i (bitrate: %i)",
                         i_selected, p_wf->nAvgBytesPerSec * 8 );
            }
        }

        DMOFreeMediaType( &dmo_type );
    }

    if( i_selected < 0 )
    {
        msg_Err( p_enc, "couldn't find a matching output" );
        return VLC_EGENERIC;
    }

    p_dmo->vt->GetOutputType( p_dmo, 0, i_selected, &dmo_type );
    p_wf = (WAVEFORMATEX *)dmo_type.pbFormat;

    msg_Dbg( p_enc, "selected format: %i, sample rate:%i, "
             "channels: %i, bits per sample: %i, bitrate: %i, blockalign: %i",
             (int)p_wf->wFormatTag, (int)p_wf->nSamplesPerSec,
             (int)p_wf->nChannels, (int)p_wf->wBitsPerSample,
             (int)p_wf->nAvgBytesPerSec * 8, (int)p_wf->nBlockAlign );

    p_enc->fmt_out.audio.i_rate = p_wf->nSamplesPerSec;
    p_enc->fmt_out.audio.i_channels = p_wf->nChannels;
    p_enc->fmt_out.audio.i_bitspersample = p_wf->wBitsPerSample;
    p_enc->fmt_out.audio.i_blockalign = p_wf->nBlockAlign;
    p_enc->fmt_out.i_bitrate = p_wf->nAvgBytesPerSec * 8;

    if( p_wf->cbSize )
    {
        msg_Dbg( p_enc, "found cbSize: %i", p_wf->cbSize );
        p_enc->fmt_out.i_extra = p_wf->cbSize;
        p_enc->fmt_out.p_extra = malloc( p_enc->fmt_out.i_extra );
        memcpy( p_enc->fmt_out.p_extra, &p_wf[1], p_enc->fmt_out.i_extra );
    }

    i_err = p_dmo->vt->SetOutputType( p_dmo, 0, &dmo_type, 0 );
    DMOFreeMediaType( &dmo_type );

    if( i_err )
    {
        msg_Err( p_enc, "can't set DMO output type: %i", i_err );
        return VLC_EGENERIC;
    }

    msg_Dbg( p_enc, "successfully set output type" );

    /* Setup the input type */
    i = 0; i_selected = -1;
    while( !p_dmo->vt->GetInputType( p_dmo, 0, i++, &dmo_type ) )
    {
        p_wf = (WAVEFORMATEX *)dmo_type.pbFormat;
        msg_Dbg( p_enc, "available format :%i, sample rate: %i, channels: %i, "
                 "bits per sample: %i, bitrate: %i, blockalign: %i",
                 (int) p_wf->wFormatTag, (int)p_wf->nSamplesPerSec,
                 (int)p_wf->nChannels, (int)p_wf->wBitsPerSample,
                 (int)p_wf->nAvgBytesPerSec * 8, (int)p_wf->nBlockAlign );

        if( p_wf->wFormatTag == WAVE_FORMAT_PCM &&
            p_wf->nSamplesPerSec == p_enc->fmt_in.audio.i_rate &&
            p_wf->nChannels == p_enc->fmt_in.audio.i_channels &&
            p_wf->wBitsPerSample == p_enc->fmt_in.audio.i_bitspersample )
        {
            i_selected = i - 1;
        }

        DMOFreeMediaType( &dmo_type );
    }

    if( i_selected < 0 )
    {
        msg_Err( p_enc, "couldn't find a matching input" );
        return VLC_EGENERIC;
    }

    p_dmo->vt->GetInputType( p_dmo, 0, i_selected, &dmo_type );
    i_err = p_dmo->vt->SetInputType( p_dmo, 0, &dmo_type, 0 );
    DMOFreeMediaType( &dmo_type );
    if( i_err )
    {
        msg_Err( p_enc, "can't set DMO input type: %x", i_err );
        return VLC_EGENERIC;
    }
    msg_Dbg( p_enc, "successfully set input type" );

    return VLC_SUCCESS;
}

/*****************************************************************************
 * EncOpen: open dmo codec
 *****************************************************************************/
static int EncOpen( vlc_object_t *p_this )
{
    encoder_t *p_enc = (encoder_t*)p_this;
    encoder_sys_t *p_sys = NULL;
    IMediaObject *p_dmo = NULL;
    HINSTANCE hmsdmo_dll = NULL;

#ifdef LOADER
    ldt_fs_t *ldt_fs = Setup_LDT_Keeper();
#else
    /* Initialize OLE/COM */
    CoInitialize( 0 );
#endif /* LOADER */

    if( LoadDMO( p_this, &hmsdmo_dll, &p_dmo, &p_enc->fmt_out, true )
        != VLC_SUCCESS )
    {
        hmsdmo_dll = 0;
        p_dmo = 0;
        goto error;
    }

    if( p_enc->fmt_in.i_cat == VIDEO_ES )
    {
        if( EncoderSetVideoType( p_enc, p_dmo ) != VLC_SUCCESS ) goto error;
    }
    else
    {
        if( EncoderSetAudioType( p_enc, p_dmo ) != VLC_SUCCESS ) goto error;
    }

    /* Allocate the memory needed to store the decoder's structure */
    if( ( p_enc->p_sys = p_sys = malloc(sizeof(*p_sys)) ) == NULL )
    {
        goto error;
    }

    p_sys->hmsdmo_dll = hmsdmo_dll;
    p_sys->p_dmo = p_dmo;
#ifdef LOADER
    p_sys->ldt_fs = ldt_fs;
#endif

    /* Find out some properties of the inputput */
    {
        uint32_t i_size, i_align, dum;

        if( p_dmo->vt->GetInputSizeInfo( p_dmo, 0, &i_size, &i_align, &dum ) )
            msg_Err( p_enc, "GetInputSizeInfo() failed" );
        else
            msg_Dbg( p_enc, "GetInputSizeInfo(): bytes %i, align %i, %i",
                     i_size, i_align, dum );
    }

    /* Find out some properties of the output */
    {
        uint32_t i_size, i_align;

        p_sys->i_min_output = 0;
        if( p_dmo->vt->GetOutputSizeInfo( p_dmo, 0, &i_size, &i_align ) )
        {
            msg_Err( p_enc, "GetOutputSizeInfo() failed" );
            goto error;
        }
        else
        {
            msg_Dbg( p_enc, "GetOutputSizeInfo(): bytes %i, align %i",
                     i_size, i_align );
            p_sys->i_min_output = i_size;
        }
    }

    /* Set output properties */
    p_enc->fmt_out.i_cat = p_enc->fmt_out.i_cat;
    if( p_enc->fmt_out.i_cat == AUDIO_ES )
        date_Init( &p_sys->end_date, p_enc->fmt_out.audio.i_rate, 1 );
    else
        date_Init( &p_sys->end_date, 25 /* FIXME */, 1 );

    return VLC_SUCCESS;

 error:

    if( p_dmo ) p_dmo->vt->Release( (IUnknown *)p_dmo );
    if( hmsdmo_dll ) FreeLibrary( hmsdmo_dll );

#ifdef LOADER
    Restore_LDT_Keeper( ldt_fs );
#else
    /* Uninitialize OLE/COM */
    CoUninitialize();
#endif /* LOADER */

    free( p_sys );

    return VLC_EGENERIC;
}

/****************************************************************************
 * Encode: the whole thing
 ****************************************************************************/
static block_t *EncodeBlock( encoder_t *p_enc, void *p_data )
{
    encoder_sys_t *p_sys = p_enc->p_sys;
    CMediaBuffer *p_in;
    block_t *p_chain = NULL;
    block_t *p_block_in;
    uint32_t i_status;
    int i_result;
    mtime_t i_pts;

    if( !p_data ) return NULL;

    if( p_enc->fmt_out.i_cat == VIDEO_ES )
    {
        /* Get picture data */
        int i_plane, i_line, i_width, i_src_stride;
        picture_t *p_pic = (picture_t *)p_data;
        uint8_t *p_dst;

        int i_buffer = p_enc->fmt_in.video.i_width *
            p_enc->fmt_in.video.i_height *
            p_enc->fmt_in.video.i_bits_per_pixel / 8;

        p_block_in = block_New( p_enc, i_buffer );

        /* Copy picture stride by stride */
        p_dst = p_block_in->p_buffer;
        for( i_plane = 0; i_plane < p_pic->i_planes; i_plane++ )
        {
            uint8_t *p_src = p_pic->p[i_plane].p_pixels;
            i_width = p_pic->p[i_plane].i_visible_pitch;
            i_src_stride = p_pic->p[i_plane].i_pitch;

            for( i_line = 0; i_line < p_pic->p[i_plane].i_visible_lines;
                 i_line++ )
            {
                vlc_memcpy( p_dst, p_src, i_width );
                p_dst += i_width;
                p_src += i_src_stride;
            }
        }

        i_pts = p_pic->date;
    }
    else
    {
        aout_buffer_t *p_aout_buffer = (aout_buffer_t *)p_data;
        p_block_in = block_New( p_enc, p_aout_buffer->i_nb_bytes );
        memcpy( p_block_in->p_buffer, p_aout_buffer->p_buffer,
                p_block_in->i_buffer );

        i_pts = p_aout_buffer->start_date;
    }

    /* Feed input to the DMO */
    p_in = CMediaBufferCreate( p_block_in, p_block_in->i_buffer, true );
    i_result = p_sys->p_dmo->vt->ProcessInput( p_sys->p_dmo, 0,
       (IMediaBuffer *)p_in, DMO_INPUT_DATA_BUFFERF_TIME, i_pts * 10, 0 );

    p_in->vt->Release( (IUnknown *)p_in );
    if( i_result == S_FALSE )
    {
        /* No output generated */
#ifdef DMO_DEBUG
        msg_Dbg( p_enc, "ProcessInput(): no output generated %"PRId64, i_pts );
#endif
        return NULL;
    }
    else if( i_result == (int)DMO_E_NOTACCEPTING )
    {
        /* Need to call ProcessOutput */
        msg_Dbg( p_enc, "ProcessInput(): not accepting" );
    }
    else if( i_result != S_OK )
    {
        msg_Dbg( p_enc, "ProcessInput(): failed: %x", i_result );
        return NULL;
    }

#ifdef DMO_DEBUG
    msg_Dbg( p_enc, "ProcessInput(): success" );
#endif

    /* Get output from the DMO */
    while( 1 )
    {
        DMO_OUTPUT_DATA_BUFFER db;
        block_t *p_block_out;
        CMediaBuffer *p_out;

        p_block_out = block_New( p_enc, p_sys->i_min_output );
        p_block_out->i_buffer = 0;
        p_out = CMediaBufferCreate(p_block_out, p_sys->i_min_output, false);
        memset( &db, 0, sizeof(db) );
        db.pBuffer = (IMediaBuffer *)p_out;

        i_result = p_sys->p_dmo->vt->ProcessOutput( p_sys->p_dmo,
                                                    0, 1, &db, &i_status );

        if( i_result != S_OK )
        {
            if( i_result != S_FALSE )
                msg_Dbg( p_enc, "ProcessOutput(): failed: %x", i_result );
#ifdef DMO_DEBUG
            else
                msg_Dbg( p_enc, "ProcessOutput(): no output" );
#endif

            p_out->vt->Release( (IUnknown *)p_out );
            block_Release( p_block_out );
            return p_chain;
        }

        if( !p_block_out->i_buffer )
        {
#ifdef DMO_DEBUG
            msg_Dbg( p_enc, "ProcessOutput(): no output (i_buffer_out == 0)" );
#endif
            p_out->vt->Release( (IUnknown *)p_out );
            block_Release( p_block_out );
            return p_chain;
        }

        if( db.dwStatus & DMO_OUTPUT_DATA_BUFFERF_TIME )
        {
#ifdef DMO_DEBUG
            msg_Dbg( p_enc, "ProcessOutput(): pts: %"PRId64", %"PRId64,
                     i_pts, db.rtTimestamp / 10 );
#endif
            i_pts = db.rtTimestamp / 10;
        }

        if( db.dwStatus & DMO_OUTPUT_DATA_BUFFERF_TIMELENGTH )
        {
            p_block_out->i_length = db.rtTimelength / 10;
#ifdef DMO_DEBUG
            msg_Dbg( p_enc, "ProcessOutput(): length: %"PRId64,
                     p_block_out->i_length );
#endif
        }

        if( p_enc->fmt_out.i_cat == VIDEO_ES )
        {
            if( db.dwStatus & DMO_OUTPUT_DATA_BUFFERF_SYNCPOINT )
                p_block_out->i_flags |= BLOCK_FLAG_TYPE_I;
            else
                p_block_out->i_flags |= BLOCK_FLAG_TYPE_P;
        }

        p_block_out->i_dts = p_block_out->i_pts = i_pts;
        block_ChainAppend( &p_chain, p_block_out );
    }
}

/*****************************************************************************
 * EncoderClose: close codec
 *****************************************************************************/
void EncoderClose( vlc_object_t *p_this )
{
    encoder_t *p_enc = (encoder_t*)p_this;
    encoder_sys_t *p_sys = p_enc->p_sys;

    if( !p_sys ) return;

    if( p_sys->p_dmo ) p_sys->p_dmo->vt->Release( (IUnknown *)p_sys->p_dmo );
    FreeLibrary( p_sys->hmsdmo_dll );

#ifdef LOADER
#if 0
    Restore_LDT_Keeper( p_sys->ldt_fs );
#endif
#else
    /* Uninitialize OLE/COM */
    CoUninitialize();
#endif

    free( p_sys );
}<|MERGE_RESOLUTION|>--- conflicted
+++ resolved
@@ -202,17 +202,9 @@
     { VLC_CODEC_WMVA,   "wmvadvd.dll", &guid_wmva },
 
     /* WMA 3 */
-<<<<<<< HEAD
     { VLC_CODEC_WMAP,   "wma9dmod.dll", &guid_wma9 },
     { VLC_CODEC_WMAL,   "wma9dmod.dll", &guid_wma9 },
-=======
-    { VLC_FOURCC('W','M','A','3'), "wma9dmod.dll", &guid_wma9 },
-    { VLC_FOURCC('w','m','a','3'), "wma9dmod.dll", &guid_wma9 },
-    { VLC_FOURCC('W','M','A','P'), "wma9dmod.dll", &guid_wma9 },
-    { VLC_FOURCC('w','m','a','p'), "wma9dmod.dll", &guid_wma9 },
-    { VLC_FOURCC('W','M','A','L'), "wma9dmod.dll", &guid_wma9 },
-    { VLC_FOURCC('w','m','a','l'), "wma9dmod.dll", &guid_wma9 },
->>>>>>> da62e6d3
+
     /* WMA 2 */
     { VLC_CODEC_WMA2,   "wma9dmod.dll", &guid_wma9 },
 
